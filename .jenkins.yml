
# Yaml Axis Plugin
# https://wiki.jenkins-ci.org/display/JENKINS/Yaml+Axis+Plugin
# This is a generated file produced by scripts/pr-ci-matrix.rb.

xcode_version:
 - 11.3
 - 11.7
 - 12.0
 - 12.1
<<<<<<< HEAD
target: 
=======
 - 12.2
target:
 - docs
 - swiftlint
 - osx
 - osx-encryption
 - osx-object-server
 - ios-static
 - ios-dynamic
 - watchos
 - tvos
 - osx-swift
 - ios-swift
 - tvos-swift
 - osx-swift-evolution
 - ios-swift-evolution
 - tvos-swift-evolution
 - catalyst
 - catalyst-swift
 - xcframework
 - cocoapods-osx
 - cocoapods-ios
 - cocoapods-ios-dynamic
 - cocoapods-watchos
 - cocoapods-catalyst
>>>>>>> 181a1c3c
 - swiftpm
 - swiftpm-address
 - swiftpm-thread
 - swiftpm-ios
configuration:
 - Debug
 - Release

exclude:

  - xcode_version: 11.3
<<<<<<< HEAD
    target: swiftpm
=======
    target: docs
    configuration: Debug

  - xcode_version: 11.3
    target: docs
    configuration: Release

  - xcode_version: 11.7
    target: docs
    configuration: Debug

  - xcode_version: 11.7
    target: docs
    configuration: Release

  - xcode_version: 12.0
    target: docs
    configuration: Debug

  - xcode_version: 12.0
    target: docs
    configuration: Release

  - xcode_version: 12.1
    target: docs
    configuration: Debug

  - xcode_version: 12.1
    target: docs
    configuration: Release

  - xcode_version: 12.2
    target: docs
    configuration: Debug

  - xcode_version: 11.3
    target: swiftlint
    configuration: Debug

  - xcode_version: 11.3
    target: swiftlint
    configuration: Release

  - xcode_version: 11.7
    target: swiftlint
    configuration: Debug

  - xcode_version: 11.7
    target: swiftlint
    configuration: Release

  - xcode_version: 12.0
    target: swiftlint
    configuration: Debug

  - xcode_version: 12.0
    target: swiftlint
    configuration: Release

  - xcode_version: 12.1
    target: swiftlint
    configuration: Debug

  - xcode_version: 12.1
    target: swiftlint
    configuration: Release

  - xcode_version: 12.2
    target: swiftlint
    configuration: Debug

  - xcode_version: 11.3
    target: osx-encryption
    configuration: Debug

  - xcode_version: 11.7
    target: osx-encryption
    configuration: Debug

  - xcode_version: 11.7
    target: osx-encryption
    configuration: Release

  - xcode_version: 12.0
    target: osx-encryption
    configuration: Debug

  - xcode_version: 12.0
    target: osx-encryption
    configuration: Release

  - xcode_version: 12.1
    target: osx-encryption
    configuration: Debug

  - xcode_version: 12.1
    target: osx-encryption
    configuration: Release

  - xcode_version: 12.2
    target: osx-encryption
    configuration: Debug

  - xcode_version: 11.3
    target: osx-object-server
    configuration: Debug

  - xcode_version: 11.7
    target: osx-object-server
    configuration: Debug

  - xcode_version: 11.7
    target: osx-object-server
    configuration: Release

  - xcode_version: 12.0
    target: osx-object-server
    configuration: Debug

  - xcode_version: 12.0
    target: osx-object-server
    configuration: Release

  - xcode_version: 12.1
    target: osx-object-server
    configuration: Debug

  - xcode_version: 12.1
    target: osx-object-server
    configuration: Release

  - xcode_version: 12.2
    target: osx-object-server
    configuration: Debug

  - xcode_version: 11.3
    target: ios-static
    configuration: Debug

  - xcode_version: 11.7
    target: ios-static
    configuration: Debug

  - xcode_version: 11.7
    target: ios-static
    configuration: Release

  - xcode_version: 12.0
    target: ios-static
    configuration: Debug

  - xcode_version: 12.0
    target: ios-static
    configuration: Release

  - xcode_version: 12.1
    target: ios-static
    configuration: Debug

  - xcode_version: 12.1
    target: ios-static
    configuration: Release

  - xcode_version: 12.2
    target: ios-static
    configuration: Debug

  - xcode_version: 11.3
    target: ios-dynamic
    configuration: Debug

  - xcode_version: 11.7
    target: ios-dynamic
    configuration: Debug

  - xcode_version: 11.7
    target: ios-dynamic
    configuration: Release

  - xcode_version: 12.0
    target: ios-dynamic
    configuration: Debug

  - xcode_version: 12.0
    target: ios-dynamic
    configuration: Release

  - xcode_version: 12.1
    target: ios-dynamic
    configuration: Debug

  - xcode_version: 12.1
    target: ios-dynamic
    configuration: Release

  - xcode_version: 12.2
    target: ios-dynamic
    configuration: Debug

  - xcode_version: 11.3
    target: watchos
    configuration: Debug

  - xcode_version: 11.7
    target: watchos
    configuration: Debug

  - xcode_version: 11.7
    target: watchos
    configuration: Release

  - xcode_version: 12.0
    target: watchos
    configuration: Debug

  - xcode_version: 12.0
    target: watchos
    configuration: Release

  - xcode_version: 12.1
    target: watchos
    configuration: Debug

  - xcode_version: 12.1
    target: watchos
    configuration: Release

  - xcode_version: 12.2
    target: watchos
    configuration: Debug

  - xcode_version: 11.3
    target: tvos
    configuration: Debug

  - xcode_version: 11.7
    target: tvos
    configuration: Debug

  - xcode_version: 11.7
    target: tvos
    configuration: Release

  - xcode_version: 12.0
    target: tvos
    configuration: Debug

  - xcode_version: 12.0
    target: tvos
    configuration: Release

  - xcode_version: 12.1
    target: tvos
    configuration: Debug

  - xcode_version: 12.1
    target: tvos
    configuration: Release

  - xcode_version: 12.2
    target: tvos
    configuration: Debug

  - xcode_version: 11.3
    target: ios-swift
    configuration: Debug

  - xcode_version: 11.7
    target: ios-swift
    configuration: Debug

  - xcode_version: 11.7
    target: ios-swift
    configuration: Release

  - xcode_version: 12.0
    target: ios-swift
    configuration: Debug

  - xcode_version: 12.0
    target: ios-swift
    configuration: Release

  - xcode_version: 12.1
    target: ios-swift
    configuration: Debug

  - xcode_version: 12.1
    target: ios-swift
    configuration: Release

  - xcode_version: 12.2
    target: ios-swift
    configuration: Debug

  - xcode_version: 11.3
    target: tvos-swift
    configuration: Debug

  - xcode_version: 11.7
    target: tvos-swift
    configuration: Debug

  - xcode_version: 11.7
    target: tvos-swift
    configuration: Release

  - xcode_version: 12.0
    target: tvos-swift
    configuration: Debug

  - xcode_version: 12.0
    target: tvos-swift
    configuration: Release

  - xcode_version: 12.1
    target: tvos-swift
    configuration: Debug

  - xcode_version: 12.1
    target: tvos-swift
    configuration: Release

  - xcode_version: 12.2
    target: tvos-swift
    configuration: Debug

  - xcode_version: 11.3
    target: osx-swift-evolution
    configuration: Debug

  - xcode_version: 11.3
    target: osx-swift-evolution
    configuration: Release

  - xcode_version: 11.7
    target: osx-swift-evolution
    configuration: Debug

  - xcode_version: 11.7
    target: osx-swift-evolution
    configuration: Release

  - xcode_version: 12.0
    target: osx-swift-evolution
    configuration: Debug

  - xcode_version: 12.0
    target: osx-swift-evolution
    configuration: Release

  - xcode_version: 12.1
    target: osx-swift-evolution
    configuration: Debug

  - xcode_version: 12.1
    target: osx-swift-evolution
    configuration: Release

  - xcode_version: 12.2
    target: osx-swift-evolution
    configuration: Debug

  - xcode_version: 11.3
    target: ios-swift-evolution
    configuration: Debug

  - xcode_version: 11.3
    target: ios-swift-evolution
    configuration: Release

  - xcode_version: 11.7
    target: ios-swift-evolution
    configuration: Debug

  - xcode_version: 11.7
    target: ios-swift-evolution
    configuration: Release

  - xcode_version: 12.0
    target: ios-swift-evolution
    configuration: Debug

  - xcode_version: 12.0
    target: ios-swift-evolution
    configuration: Release

  - xcode_version: 12.1
    target: ios-swift-evolution
    configuration: Debug

  - xcode_version: 12.1
    target: ios-swift-evolution
    configuration: Release

  - xcode_version: 12.2
    target: ios-swift-evolution
    configuration: Debug

  - xcode_version: 11.3
    target: tvos-swift-evolution
    configuration: Debug

  - xcode_version: 11.3
    target: tvos-swift-evolution
    configuration: Release

  - xcode_version: 11.7
    target: tvos-swift-evolution
    configuration: Debug

  - xcode_version: 11.7
    target: tvos-swift-evolution
    configuration: Release

  - xcode_version: 12.0
    target: tvos-swift-evolution
    configuration: Debug

  - xcode_version: 12.0
    target: tvos-swift-evolution
    configuration: Release

  - xcode_version: 12.1
    target: tvos-swift-evolution
    configuration: Debug

  - xcode_version: 12.1
    target: tvos-swift-evolution
    configuration: Release

  - xcode_version: 12.2
    target: tvos-swift-evolution
    configuration: Debug

  - xcode_version: 11.3
    target: catalyst
    configuration: Debug

  - xcode_version: 11.7
    target: catalyst
    configuration: Debug

  - xcode_version: 11.7
    target: catalyst
    configuration: Release

  - xcode_version: 12.0
    target: catalyst
    configuration: Debug

  - xcode_version: 12.0
    target: catalyst
    configuration: Release

  - xcode_version: 12.1
    target: catalyst
    configuration: Debug

  - xcode_version: 12.1
    target: catalyst
    configuration: Release

  - xcode_version: 12.2
    target: catalyst
    configuration: Debug

  - xcode_version: 11.3
    target: catalyst-swift
    configuration: Debug

  - xcode_version: 11.7
    target: catalyst-swift
    configuration: Debug

  - xcode_version: 11.7
    target: catalyst-swift
    configuration: Release

  - xcode_version: 12.0
    target: catalyst-swift
    configuration: Debug

  - xcode_version: 12.0
    target: catalyst-swift
    configuration: Release

  - xcode_version: 12.1
    target: catalyst-swift
    configuration: Debug

  - xcode_version: 12.1
    target: catalyst-swift
    configuration: Release

  - xcode_version: 12.2
    target: catalyst-swift
    configuration: Debug

  - xcode_version: 11.3
    target: xcframework
    configuration: Debug

  - xcode_version: 11.3
    target: xcframework
    configuration: Release

  - xcode_version: 11.7
    target: xcframework
    configuration: Debug

  - xcode_version: 11.7
    target: xcframework
    configuration: Release

  - xcode_version: 12.0
    target: xcframework
    configuration: Debug

  - xcode_version: 12.0
    target: xcframework
    configuration: Release

  - xcode_version: 12.1
    target: xcframework
    configuration: Debug

  - xcode_version: 12.1
    target: xcframework
    configuration: Release

  - xcode_version: 12.2
    target: xcframework
    configuration: Debug

  - xcode_version: 11.3
    target: cocoapods-osx
    configuration: Debug

  - xcode_version: 11.7
    target: cocoapods-osx
    configuration: Debug

  - xcode_version: 12.0
    target: cocoapods-osx
    configuration: Debug

  - xcode_version: 12.1
    target: cocoapods-osx
    configuration: Debug

  - xcode_version: 12.2
    target: cocoapods-osx
    configuration: Debug

  - xcode_version: 11.3
    target: cocoapods-ios
    configuration: Debug

  - xcode_version: 11.7
    target: cocoapods-ios
    configuration: Debug

  - xcode_version: 11.7
    target: cocoapods-ios
    configuration: Release

  - xcode_version: 12.0
    target: cocoapods-ios
    configuration: Debug

  - xcode_version: 12.0
    target: cocoapods-ios
    configuration: Release

  - xcode_version: 12.1
    target: cocoapods-ios
    configuration: Debug

  - xcode_version: 12.1
    target: cocoapods-ios
    configuration: Release

  - xcode_version: 12.2
    target: cocoapods-ios
    configuration: Debug

  - xcode_version: 11.3
    target: cocoapods-ios-dynamic
    configuration: Debug

  - xcode_version: 11.7
    target: cocoapods-ios-dynamic
    configuration: Debug

  - xcode_version: 11.7
    target: cocoapods-ios-dynamic
    configuration: Release

  - xcode_version: 12.0
    target: cocoapods-ios-dynamic
    configuration: Debug

  - xcode_version: 12.0
    target: cocoapods-ios-dynamic
    configuration: Release

  - xcode_version: 12.1
    target: cocoapods-ios-dynamic
    configuration: Debug

  - xcode_version: 12.1
    target: cocoapods-ios-dynamic
    configuration: Release

  - xcode_version: 12.2
    target: cocoapods-ios-dynamic
    configuration: Debug

  - xcode_version: 11.3
    target: cocoapods-watchos
    configuration: Debug

  - xcode_version: 11.7
    target: cocoapods-watchos
    configuration: Debug

  - xcode_version: 11.7
    target: cocoapods-watchos
    configuration: Release

  - xcode_version: 12.0
    target: cocoapods-watchos
    configuration: Debug

  - xcode_version: 12.0
    target: cocoapods-watchos
    configuration: Release

  - xcode_version: 12.1
    target: cocoapods-watchos
    configuration: Debug

  - xcode_version: 12.1
    target: cocoapods-watchos
    configuration: Release

  - xcode_version: 12.2
    target: cocoapods-watchos
    configuration: Debug

  - xcode_version: 11.3
    target: cocoapods-catalyst
>>>>>>> 181a1c3c
    configuration: Debug

  - xcode_version: 11.7
    target: cocoapods-catalyst
    configuration: Debug

  - xcode_version: 11.7
    target: cocoapods-catalyst
    configuration: Release

  - xcode_version: 12.0
    target: cocoapods-catalyst
    configuration: Debug

  - xcode_version: 12.0
    target: cocoapods-catalyst
    configuration: Release

  - xcode_version: 12.1
    target: cocoapods-catalyst
    configuration: Debug

  - xcode_version: 12.1
    target: cocoapods-catalyst
    configuration: Release

  - xcode_version: 12.2
    target: cocoapods-catalyst
    configuration: Debug

  - xcode_version: 11.3
    target: swiftpm
    configuration: Debug

  - xcode_version: 11.7
    target: swiftpm
    configuration: Debug

  - xcode_version: 11.7
    target: swiftpm
    configuration: Release

  - xcode_version: 12.0
    target: swiftpm
    configuration: Debug

  - xcode_version: 12.0
    target: swiftpm
    configuration: Release

  - xcode_version: 12.1
    target: swiftpm
    configuration: Debug

  - xcode_version: 12.1
    target: swiftpm
    configuration: Release

  - xcode_version: 12.2
    target: swiftpm
    configuration: Debug

  - xcode_version: 11.3
    target: swiftpm-address
    configuration: Debug

  - xcode_version: 11.3
    target: swiftpm-address
    configuration: Release

  - xcode_version: 11.7
    target: swiftpm-address
    configuration: Debug

  - xcode_version: 11.7
    target: swiftpm-address
    configuration: Release

  - xcode_version: 12.0
    target: swiftpm-address
    configuration: Debug

  - xcode_version: 12.0
    target: swiftpm-address
    configuration: Release

  - xcode_version: 12.1
    target: swiftpm-address
    configuration: Debug

  - xcode_version: 12.1
    target: swiftpm-address
    configuration: Release

  - xcode_version: 12.2
    target: swiftpm-address
    configuration: Debug

  - xcode_version: 11.3
    target: swiftpm-thread
    configuration: Debug

  - xcode_version: 11.3
    target: swiftpm-thread
    configuration: Release

  - xcode_version: 11.7
    target: swiftpm-thread
    configuration: Debug

  - xcode_version: 11.7
    target: swiftpm-thread
    configuration: Release

  - xcode_version: 12.0
    target: swiftpm-thread
    configuration: Debug

  - xcode_version: 12.0
    target: swiftpm-thread
    configuration: Release

  - xcode_version: 12.1
    target: swiftpm-thread
    configuration: Debug

  - xcode_version: 12.1
    target: swiftpm-thread
    configuration: Release

  - xcode_version: 12.2
    target: swiftpm-thread
    configuration: Debug

  - xcode_version: 11.3
    target: swiftpm-ios
    configuration: Debug

  - xcode_version: 11.3
    target: swiftpm-ios
    configuration: Release

  - xcode_version: 11.7
    target: swiftpm-ios
    configuration: Debug

  - xcode_version: 11.7
    target: swiftpm-ios
    configuration: Release

  - xcode_version: 12.0
    target: swiftpm-ios
    configuration: Debug

  - xcode_version: 12.0
    target: swiftpm-ios
    configuration: Release

  - xcode_version: 12.1
    target: swiftpm-ios
    configuration: Debug

  - xcode_version: 12.1
    target: swiftpm-ios
    configuration: Release

  - xcode_version: 12.2
    target: swiftpm-ios
    configuration: Debug<|MERGE_RESOLUTION|>--- conflicted
+++ resolved
@@ -8,9 +8,6 @@
  - 11.7
  - 12.0
  - 12.1
-<<<<<<< HEAD
-target: 
-=======
  - 12.2
 target:
  - docs
@@ -36,7 +33,6 @@
  - cocoapods-ios-dynamic
  - cocoapods-watchos
  - cocoapods-catalyst
->>>>>>> 181a1c3c
  - swiftpm
  - swiftpm-address
  - swiftpm-thread
@@ -48,9 +44,6 @@
 exclude:
 
   - xcode_version: 11.3
-<<<<<<< HEAD
-    target: swiftpm
-=======
     target: docs
     configuration: Debug
 
@@ -704,7 +697,6 @@
 
   - xcode_version: 11.3
     target: cocoapods-catalyst
->>>>>>> 181a1c3c
     configuration: Debug
 
   - xcode_version: 11.7
